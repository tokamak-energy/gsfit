import copy
from typing import TYPE_CHECKING

import numpy as np
import numpy.typing as npt
import shapely
from scipy.constants import mu_0

from .greens_with_boundary_points import greens_with_boundary_points
from .poisson_matrix import compute_lup_bands

if TYPE_CHECKING:
    from ...gsfit import Gsfit
    from . import DatabaseWriterRTGSFitMDSplus


def map_results_to_database(self: "DatabaseWriterRTGSFitMDSplus", gsfit_controller: "Gsfit") -> None:
    """
    Map the results to MDSplus structure.

    `gsfit_controller.results` is a `NestedDict` object, which has a 1:1 mapping to the MDSplus structure.

    This function mutates the `gsfit_controller` object.
    """

    print("rtgsfit_mdsplus running")

    # TODO: move this to a *.json file. This format hasn't yet settled down...
    # TODO: alphabetical order
    rtgsfit_psus = [
        {"power_supply_name": "SOL", "coils": ["SOL"]},
        {"power_supply_name": "MCT", "coils": ["MCT"]},
        {"power_supply_name": "MCB", "coils": ["MCB"]},
        {"power_supply_name": "DIV", "coils": ["DIVT", "DIVB"]},
        {"power_supply_name": "BVL", "coils": ["BVLT", "BVLB"]},
        {"power_supply_name": "BVUT", "coils": ["BVUT"]},
        {"power_supply_name": "BVUB", "coils": ["BVUB"]},
        {"power_supply_name": "PSH", "coils": ["PSHT", "PSHB"]},
    ]

    # Get objects out of `gsfit_controller`
    plasma = gsfit_controller.plasma
    passives = gsfit_controller.passives
    flux_loops = gsfit_controller.flux_loops
    bp_probes = gsfit_controller.bp_probes
    rogowski_coils = gsfit_controller.rogowski_coils
    results = gsfit_controller.results

    # Geometry
    r = plasma.get_array1(["grid", "r"])
    z = plasma.get_array1(["grid", "z"])
    n_z = plasma.get_usize(["grid", "n_z"])
    n_r = plasma.get_usize(["grid", "n_r"])
    d_r = np.mean(r[1:] - r[0:-1])
    d_z = np.mean(z[1:] - z[0:-1])

    # Number of power supplies
    n_psu = len(rtgsfit_psus)

    # Store geomery
    results["PRESHOT"]["DR"] = d_r
    results["PRESHOT"]["DZ"] = d_z
    results["PRESHOT"]["R_VEC"] = r
    results["PRESHOT"]["Z_VEC"] = z
    results["PRESHOT"]["N_R"] = np.int32(n_r)
    results["PRESHOT"]["N_Z"] = np.int32(n_z)

    r_grid, z_grid = np.meshgrid(r, z)
    r_flat = r_grid.flatten()
    z_flat = z_grid.flatten()
    results["PRESHOT"]["R_GRID"] = r_flat
    results["PRESHOT"]["Z_GRID"] = z_flat
    inv_r_mu0 = 1.0 / (r_flat * mu_0)
    results["PRESHOT"]["INV_R_MU0"] = inv_r_mu0
    r_mu0_dz2 = r_flat * mu_0 * d_z**2
    results["PRESHOT"]["R_MU0_DZ2"] = r_mu0_dz2
    results["PRESHOT"]["N_COIL"] = np.int32(n_psu)
    n_grid = n_r * n_z
    results["PRESHOT"]["N_GRID"] = np.int32(n_grid)
    n_ltrb = 2 * n_r + 2 * n_z - 4  # Number of points on the boundary, removing the double counting at the 4 corners
    results["PRESHOT"]["N_LTRB"] = np.int32(n_ltrb)

    # Collect the greens for "grid-coils"
    g_grid_coil = np.zeros((n_z, n_r, n_psu))
    psu_names = []
    for i_psu, power_supply in enumerate(rtgsfit_psus):
        psu_names.append(power_supply["power_supply_name"])
        coil_names = power_supply["coils"]
        for coil_name in coil_names:
            g_grid_coil[:, :, i_psu] += plasma.get_array2(["greens", "pf", coil_name, "psi"]) / (2.0 * np.pi)

    # Store in MDSplus
    results["PRESHOT"]["GREENS"]["GRID_COIL"] = g_grid_coil.flatten()
    results["PRESHOT"]["COIL_NAMES"] = np.array(psu_names)

    # Get the "included" sensors
    flux_loops_to_include = flux_loops.get_vec_bool(["*", "fit_settings", "include"])
    n_flux_loops_to_include = np.sum(flux_loops_to_include)
    bp_probes_to_include = bp_probes.get_vec_bool(["*", "fit_settings", "include"])
    n_bp_probes_to_include = np.sum(bp_probes_to_include)
    rogowski_coils_to_include = rogowski_coils.get_vec_bool(["*", "fit_settings", "include"])
    n_rogowski_coils_to_include = np.sum(rogowski_coils_to_include)

    # Count the number of passive degrees of freedom, and regularisations
    n_passive_dofs = 0
    n_regularisations = 0
    passive_names = passives.keys()  # Note: this includes the IVC
    print(passive_names)
    # passive_names = ["IVC", "OVC", "BVLTCASE", "BVLBCASE", "DIVPSRT", "DIVPSRB", "HFSPSRT", "HFSPSRB"] # TODO: TEMPORARY while debugging
    for passive_name in passive_names:
        # The data structure looks like this:
        # passives(["BVLBCASE", "dof", "constant_current_density"])
        # passives(["BVLTCASE", "dof", "constant_current_density"])
        # ...
        # passives(["IVC", "dof", "eig_01"])
        # passives(["IVC", "dof", "eig_02"])
        # ...
        n_passive_dofs += len(passives.keys([passive_name, "dof"]))

        # The data structure looks like this:
        # passives(["BVLBCASE", "regularisations"]) # shape = [n_regularisations, n_dof]
        # passives(["BVLTCASE", "regularisations"])
        # ...
        # passives(["IVC", "regularisations"])
        # ...
        [n_regularisations_local, _] = passives.get_array2([passive_name, "regularisations"]).shape
        n_regularisations += n_regularisations_local

    # Total number of constraints
    n_constraints = n_flux_loops_to_include + n_bp_probes_to_include + n_rogowski_coils_to_include + n_regularisations

    # Store the number of constraints and regularisations
    results["PRESHOT"]["N_F_LOOPS"] = np.int32(n_flux_loops_to_include)
    results["PRESHOT"]["N_BP_PROBES"] = np.int32(n_bp_probes_to_include)
    results["PRESHOT"]["N_ROG_COILS"] = np.int32(n_rogowski_coils_to_include)
    results["PRESHOT"]["N_MEAS"] = np.int32(n_constraints)
    results["PRESHOT"]["N_REG"] = np.int32(n_regularisations)

    # Store number of plasma degrees of freedom
    _, n_p_prime = plasma.get_array2(["source_functions", "p_prime", "coefficients"]).shape  # TODO: this could be done a bit better
    _, n_ff_prime = plasma.get_array2(["source_functions", "ff_prime", "coefficients"]).shape
    n_delta_z = 1
    n_plasma_dof = n_p_prime + n_ff_prime + n_delta_z
    results["PRESHOT"]["N_PLS"] = np.int32(n_plasma_dof)
    # Total number of degrees of freedom
    n_coef = n_passive_dofs + n_plasma_dof
    results["PRESHOT"]["N_COEF"] = np.int32(n_coef)

    # Greens for "sensors-coils"
    g_measured_coil = np.zeros((n_constraints, n_psu))

    # Weights for the constraints
    constraints_weight = np.zeros(n_constraints)

    # Lis of constraint names
    constraint_names = []

    # Greens between the measurements and the degrees of freedom
    # Note: the plasma's dof's are calculated during real-time and are set to zero.
    # So g_dof_meas[:, 0 : n_plasma_dof] will be zero.
    g_dof_meas = np.zeros((n_constraints, n_coef))

    # Collect the greens for "grid-measurements"
    g_grid_meas = np.zeros((n_constraints, n_r * n_z))

    # flux_loops are the first set of constraints
    i_constraint = 0
    for i_flux_loop, floop_name in enumerate(flux_loops.keys()):
        if flux_loops_to_include[i_flux_loop]:
            # Add flux loop name in PCS (Plasma Control System) format
            floop_name_pcs = floop_name.replace("L", "PSI_FLOOP_")
            constraint_names.append(floop_name_pcs)
            # Add the Greens between measurements and coils
            for i_psu, power_supply in enumerate(rtgsfit_psus):
                coil_names = power_supply["coils"]
                for coil_name in coil_names:
                    g_measured_coil[i_constraint, i_psu] += flux_loops.get_f64([floop_name, "greens", "pf", coil_name])  # / (2.0 * np.pi)
            # Add the weight
            constraints_weight[i_constraint] = flux_loops.get_f64([floop_name, "fit_settings", "weight"]) / flux_loops.get_f64(
                [floop_name, "fit_settings", "expected_value"]
            )
            # Add the Greens between measurements and degrees of freedom
            i_vessel_dof = 0
            for passive_name in passive_names:
                dof_names = passives.keys([passive_name, "dof"])
                for dof_name in dof_names:
                    g_dof_meas[i_constraint, n_plasma_dof + i_vessel_dof] = flux_loops.get_f64([floop_name, "greens", "passives", passive_name, dof_name])
                    i_vessel_dof += 1
            # Greens between the sensors and the plasma grid
            g_grid_meas[i_constraint, :] = flux_loops.get_array1([floop_name, "greens", "plasma"])  # / (2.0 * np.pi)
            # Set-up index for next sensor
            i_constraint += 1

    # bp_probes are the second set of constraints
    for i_bp_probe, bp_name in enumerate(bp_probes.keys()):
        if bp_probes_to_include[i_bp_probe]:
            # Add flux loop name in PCS (Plasma Control System) format
            bp_name_pcs = bp_name.replace("P", "B_BPPROBE_")
            constraint_names.append(bp_name_pcs)
            # Add the Greens between measurements and coils
            for i_psu, power_supply in enumerate(rtgsfit_psus):
                coil_names = power_supply["coils"]
                for coil_name in coil_names:
                    g_measured_coil[i_constraint, i_psu] += bp_probes.get_f64([bp_name, "greens", "pf", coil_name])
            # Add the weight
            constraints_weight[i_constraint] = bp_probes.get_f64([bp_name, "fit_settings", "weight"]) / bp_probes.get_f64(
                [bp_name, "fit_settings", "expected_value"]
            )
            # Add the Greens between measurements and degrees of freedom
            i_vessel_dof = 0
            for passive_name in passive_names:
                dof_names = passives.keys([passive_name, "dof"])
                for dof_name in dof_names:
                    g_dof_meas[i_constraint, n_plasma_dof + i_vessel_dof] = bp_probes.get_f64([bp_name, "greens", "passives", passive_name, dof_name])
                    i_vessel_dof += 1
            # Greens between the sensors and the plasma grid
            g_grid_meas[i_constraint, :] = bp_probes.get_array1([bp_name, "greens", "plasma"])  # / (2.0 * np.pi)
            # Set-up index for next sensor
            i_constraint += 1

    rogowski_coils_names_rtgsfit_order = [
        "INIVC000",
        "BVLT",
        "BVLB",
        "GASBFLT",
        "GASBFLB",
        "HFSPSRT",
        "HFSPSRB",
        "DIVPSRT",
        "DIVPSRB",
    ]

    # rogowski_coils are the third set of constraints
    # for i_rogowski_coil, rogowski_coil_name in enumerate(rogowski_coils.keys()):
    for i_rogowski_coil, rogowski_coil_name in enumerate(rogowski_coils_names_rtgsfit_order):
        # if rogowski_coils_to_include[i_rogowski_coil]:
        if rogowski_coils.get_vec_bool([rogowski_coil_name, "fit_settings", "include"]):
            # Add Rogowski coil name in PCS (Plasma Control System) format
            rogowski_coil_name_pcs = f"I_ROG_{rogowski_coil_name}"
            constraint_names.append(rogowski_coil_name_pcs)
            # Add the Greens between measurements and coils
            for i_psu, power_supply in enumerate(rtgsfit_psus):
                coil_names = power_supply["coils"]
                for coil_name in coil_names:
                    g_measured_coil[i_constraint, i_psu] += rogowski_coils.get_f64([rogowski_coil_name, "greens", "pf", coil_name])
            # Add the weight
            constraints_weight[i_constraint] = rogowski_coils.get_f64([rogowski_coil_name, "fit_settings", "weight"]) / rogowski_coils.get_f64(
                [rogowski_coil_name, "fit_settings", "expected_value"]
            )
            # Add the Greens between measurements and degrees of freedom
            i_vessel_dof = 0
            for passive_name in passive_names:
                dof_names = passives.keys([passive_name, "dof"])
                for dof_name in dof_names:
                    g_dof_meas[i_constraint, n_plasma_dof + i_vessel_dof] = rogowski_coils.get_f64(
                        [rogowski_coil_name, "greens", "passives", passive_name, dof_name]
                    )
                    i_vessel_dof += 1
            # Greens between the sensors and the plasma grid
            g_grid_meas[i_constraint, :] = rogowski_coils.get_array1([rogowski_coil_name, "greens", "plasma"])  # / (2.0 * np.pi) # shape = [n_r * n_z]
            # Set-up index for next sensor
            i_constraint += 1

    # "passive regularisations" are the fourth set of constraints
    # Loop over all passives and add regularisations if they exist
    i_dof_start = n_plasma_dof
    for passive_name in passive_names:
        # Find the number of degrees of freedom for this passive
        n_dof_local = len(passives.keys([passive_name, "dof"]))

        passive_regularisation_local = passives.get_array2([passive_name, "regularisations"])
        [n_reg_local, _] = passive_regularisation_local.shape

        i_dof_end = i_dof_start + n_dof_local

        for i_reg in range(n_reg_local):
            g_dof_meas[i_constraint, i_dof_start:i_dof_end] = passive_regularisation_local[i_reg, :]
            constraints_weight[i_constraint] = passives.get_array1([passive_name, "regularisations_weight"])[i_reg]

            # Set-up index for next sensor / constraint
            i_constraint += 1

        # Set-up index for next passive
        i_dof_start += n_dof_local

    # Store in MDSplus
    results["PRESHOT"]["GREENS"]["MEAS_COIL"] = g_measured_coil.flatten()
    results["PRESHOT"]["WEIGHT"] = constraints_weight
    g_dof_meas_weight = np.dot(np.diag(constraints_weight), g_dof_meas).T * (2.0 * np.pi)
    results["PRESHOT"]["GREENS"]["COEF_MEAS_W"] = g_dof_meas_weight.flatten()  # .reshape((n_coef, n_constraints))
    g_grid_meas_weight = np.dot(np.diag(constraints_weight), g_grid_meas).T * d_r * d_z
    results["PRESHOT"]["GREENS"]["GRID_MEAS_W"] = g_grid_meas_weight.flatten()

    # Collect the greens for "grid-vessel"
    g_grid_vessel = np.zeros((n_z * n_r, n_passive_dofs))
    # Loop over all passives
    i_dof = 0
    for passive_name in passive_names:
        current_distribution_dof_names = passives.keys([passive_name, "dof"])
        # `current_distribution_dof_names` can be "constant_current_density", "eig_01", "eig_02", etc.
        for current_distribution_dof_name in current_distribution_dof_names:
            g_grid_vessel[:, i_dof] = plasma.get_array1(["greens", "passives", passive_name, current_distribution_dof_name, "psi"])
            i_dof += 1
    # Store in MDSplus
    results["PRESHOT"]["GREENS"]["GRID_VESSEL"] = g_grid_vessel.flatten()  # .reshape((n_z * n_r, n_passive_dofs))
    results["PRESHOT"]["N_VESS"] = n_passive_dofs

    # Store some settings
    rtgsfit_code_settings = gsfit_controller.settings["RTGSFIT_code_settings.json"]
    results["PRESHOT"]["N_XPT_MAX"] = np.int32(rtgsfit_code_settings["n_xpt_max"])
    results["PRESHOT"]["N_LCFS_MAX"] = np.int32(rtgsfit_code_settings["n_lcfs_max"])
    results["PRESHOT"]["N_INTRP"] = np.int32(rtgsfit_code_settings["n_intrp"])
    results["PRESHOT"]["THRESH"] = rtgsfit_code_settings["thresh"]
    results["PRESHOT"]["FRAC"] = rtgsfit_code_settings["frac"]

    # Add initial conditions
    flux_norm = gsfit_controller.settings["rtgsfit_initial_conditions.json"]["flux_norm"]
    mask = gsfit_controller.settings["rtgsfit_initial_conditions.json"]["mask"]
    psi_total = gsfit_controller.settings["rtgsfit_initial_conditions.json"]["psi_total"]
    results["PRESHOT"]["INITIAL_COND"]["FLUX_NORM"] = np.array(flux_norm).astype(np.float64)
    results["PRESHOT"]["INITIAL_COND"]["MASK"] = np.array(mask).astype(np.int32)
    results["PRESHOT"]["INITIAL_COND"]["PSI_TOTAL"] = np.array(psi_total).astype(np.float64)

    # Vessel
    vessel_r = plasma.get_array1(["vessel", "r"])
    vessel_z = plasma.get_array1(["vessel", "z"])
    vessel_polygon = shapely.geometry.Polygon(np.column_stack((vessel_r, vessel_z)))

    # Test if grid-points are inside the vessel polygon
    grid_points = []
    for i_z in range(n_z):
        for i_r in range(n_r):
            grid_points.append(shapely.geometry.Point(r[i_r], z[i_z]))
    mask_lim = vessel_polygon.contains(grid_points)

    # # Ensure that the (R,Z) grid cell nearest to the vessel is included in the mask
    # for r_v, z_v in zip(vessel_r, vessel_z):
    #     # Find the nearest grid-point to the vessel point
    #     i_r_nearest = np.argmin(np.abs(r - r_v))
    #     i_z_nearest = np.argmin(np.abs(z - z_v))
    #     mask_lim[i_z_nearest * n_r + i_r_nearest] = True

    # results["PRESHOT"]["MASK_LIM"] = mask_lim.astype(np.int32)

    def compute_limit_idx_and_weights(
        r: npt.NDArray[np.float64],
        z: npt.NDArray[np.float64],
        lim_r: npt.NDArray[np.float64],
        lim_z: npt.NDArray[np.float64],
        n_intrp: np.int32,
        n_lim: int,
    ) -> tuple[npt.NDArray[np.int32], npt.NDArray[np.float64]]:
        n_r = len(r)
        n_lim = len(lim_r)
        limit_idx = np.zeros(n_lim * n_intrp, dtype=int)
        limit_w = np.zeros(n_lim * n_intrp, dtype=float)

        for i, (lr, lz) in enumerate(zip(lim_r, lim_z)):
            if lr < r[0] or lr > r[-1] or lz < z[0] or lz > z[-1]:
                raise ValueError(f"Limiter point ({lr}, {lz}) is out of bounds of the grid.")
            r_idx = np.searchsorted(r, lr) - 1
            z_idx = np.searchsorted(z, lz) - 1

            limit_idx[n_intrp * i + 0] = n_r * z_idx + r_idx  # (r_idx, z_idx)
            limit_idx[n_intrp * i + 1] = n_r * z_idx + r_idx + 1  # (r_idx + 1, z_idx)
            limit_idx[n_intrp * i + 2] = n_r * (z_idx + 1) + r_idx  # (r_idx, z_idx + 1)
            limit_idx[n_intrp * i + 3] = n_r * (z_idx + 1) + r_idx + 1  # (r_idx + 1, z_idx + 1)

            r0, r1 = r[r_idx], r[r_idx + 1]
            z0, z1 = z[z_idx], z[z_idx + 1]
            dr = r1 - r0
            dz = z1 - z0
            limit_w[n_intrp * i + 0] = (r1 - lr) * (z1 - lz) / (dr * dz)  # (r_idx, z_idx)
            limit_w[n_intrp * i + 1] = (lr - r0) * (z1 - lz) / (dr * dz)  # (r_idx + 1, z_idx)
            limit_w[n_intrp * i + 2] = (r1 - lr) * (lz - z0) / (dr * dz)  # (r_idx, z_idx + 1)
            limit_w[n_intrp * i + 3] = (lr - r0) * (lz - z0) / (dr * dz)  # (r_idx + 1, z_idx + 1)

        return limit_idx, limit_w

    n_intrp = np.int32(rtgsfit_code_settings["n_intrp"])
    lim_r = plasma.get_array1(["limiter", "limit_pts", "r"])
    lim_z = plasma.get_array1(["limiter", "limit_pts", "z"])
    # Remove indices where |lim_z| > 0.9 m
    lim_r = lim_r[np.abs(lim_z) < 0.7]
    lim_z = lim_z[np.abs(lim_z) < 0.7]
    n_lim = len(lim_r)
    limit_idx, limit_w = compute_limit_idx_and_weights(r, z, lim_r, lim_z, n_intrp, n_lim)
    results["PRESHOT"]["N_LIMIT"] = np.int32(n_lim)
    results["PRESHOT"]["LIMIT_IDX"] = limit_idx.astype(np.int32)
    results["PRESHOT"]["LIMIT_W"] = limit_w.astype(np.float64)
    results["PRESHOT"]["LIMIT_R"] = lim_r.astype(np.float64)
    results["PRESHOT"]["LIMIT_Z"] = lim_z.astype(np.float64)

    # If grid point is within sqrt(d_r^2 + d_z^2) of
    # a limiter point then include it in the mask_lim
    d_rz = np.sqrt(d_r**2 + d_z**2)
    for i, (lr, lz) in enumerate(zip(lim_r, lim_z)):
        points_near_lim = np.sqrt((lr - r_flat) ** 2 + (lz - z_flat) ** 2) < d_rz
        mask_lim = np.logical_or(mask_lim, points_near_lim)

    results["PRESHOT"]["MASK_LIM"] = mask_lim.astype(np.int32)

    r_ltrb = np.concatenate(
        (
            [r[0]],  # (bottom, left)
            r[0] * np.ones(len(z[1:-1])),  # traverse (bottom, left) to (top, left) (excluding corners)
            [r[0]],  # (top, left)
            r[1:-1],  # traverse (top, left) to (top, right) (excluding corners)
            [r[-1]],  # (top, right)
            r[-1] * np.ones(len(z[1:-1])),  # traverse (top, right) to (bottom, right) (excluding corners)
            [r[-1]],  # (bottom, right)
            np.flip(r[1:-1]),  # traverse (bottom, right) to (bottom, left) (excluding corners)
        )
    )
    inv_r_ltrb_mu0 = 1.0 / (r_ltrb * mu_0)
    results["PRESHOT"]["INV_R_L_MU0"] = inv_r_ltrb_mu0.astype(np.float64)

    lower_band, upper_band, perm_idx = compute_lup_bands(r, z)
    results["PRESHOT"]["LOWER_BAND"] = lower_band.astype(np.float64)
    results["PRESHOT"]["UPPER_BAND"] = upper_band.astype(np.float64)
    results["PRESHOT"]["PERM_IDX"] = perm_idx.astype(np.int32)

    # Greens with the boundary points
    g_ltrb = greens_with_boundary_points(plasma)
    results["PRESHOT"]["GREENS"]["LTRB"] = g_ltrb

    # Sometimes important sensors are broken, mainly Rogowski coils which measure current in
    # passive plates. As a work around we can use the nearby flux loop voltage (V = I * R) as
    # a replacement. This section replaces the damaged "bad" sensors with working "good" sensors.
    sensors_pcs_should_read = copy.deepcopy(constraint_names)
    if "sensor_replacement.json" in gsfit_controller.settings:
        sensor_replacements = gsfit_controller.settings["sensor_replacement.json"]
        # sensor_replacement is a dictonary containing the sensors which should be replaced, the data structure is:
        # {
        #     "sensor_name_to_replace": {
        #         "replacements": ["sensor_name_to_use_01", "sensor_name_to_use_02", ...],
        #         "coefficients": [1.0,                     0.5,                     ...]
        #     },
        #     ...
        # }

        # Remove the sensors that are being replaced
        for sensor_replacement_name in sensor_replacements.keys():
            if sensor_replacement_name in sensors_pcs_should_read:
                sensors_pcs_should_read.remove(sensor_replacement_name)

        # Add the sensors that are replacing the removed sensors
        for sensor_replacement_item in sensor_replacements.values():
            sensor_replacement_names = sensor_replacement_item["replacements"]
            for sensor_replacement_name in sensor_replacement_names:
                # Don't double add sensor names
                if sensor_replacement_name not in sensors_pcs_should_read:
                    sensors_pcs_should_read.append(sensor_replacement_name)

        # Construct a matrix where:
        # `sensors_rtgsfit_wants = sensor_replacement_matrix * sensors_pcs_should_read`
        sensor_replacement_matrix = np.zeros((len(constraint_names), len(sensors_pcs_should_read)), dtype=np.float64)
        for i_constraint, constraint_name in enumerate(constraint_names):
            # Find the index of the sensor in the sensors_pcs_should_read list
            if constraint_name in sensors_pcs_should_read:
                # A sensor that is not being replaced
                i_pcs_sensor = sensors_pcs_should_read.index(constraint_name)
                sensor_replacement_matrix[i_constraint, i_pcs_sensor] = 1.0
            else:
                # This is a sensor that is being replaced
                sensor_replacement = sensor_replacements[constraint_name]
                sensor_replacement_names = sensor_replacement["replacements"]
                sensor_replacement_coefficients = sensor_replacement["coefficients"]
                n_replacements = len(sensor_replacement_names)
                for i_replacement in range(0, n_replacements):
                    replacement_name = sensor_replacement_names[i_replacement]
                    i_pcs_sensor = sensors_pcs_should_read.index(replacement_name)
                    sensor_replacement_matrix[i_constraint, i_pcs_sensor] = sensor_replacement_coefficients[i_replacement]

    else:
        # No sensor replacement, so the matrix is just the identity matrix
        sensor_replacement_matrix = np.eye(len(constraint_names), len(sensors_pcs_should_read), dtype=np.float64)

    results["PRESHOT"]["SENS_NAMES"] = sensors_pcs_should_read
<<<<<<< HEAD
    results["PRESHOT"]["SENS_REP_MAT"] = sensor_replacement_matrix.flatten()

    results["PRESHOT"]["N_SENS_PCS"] = np.int32(len(sensors_pcs_should_read))
=======
    results["PRESHOT"]["SENS_REP_MAT"] = sensor_replacement_matrix.flatten()
>>>>>>> a3b0afc1
<|MERGE_RESOLUTION|>--- conflicted
+++ resolved
@@ -477,10 +477,5 @@
         sensor_replacement_matrix = np.eye(len(constraint_names), len(sensors_pcs_should_read), dtype=np.float64)
 
     results["PRESHOT"]["SENS_NAMES"] = sensors_pcs_should_read
-<<<<<<< HEAD
     results["PRESHOT"]["SENS_REP_MAT"] = sensor_replacement_matrix.flatten()
-
-    results["PRESHOT"]["N_SENS_PCS"] = np.int32(len(sensors_pcs_should_read))
-=======
-    results["PRESHOT"]["SENS_REP_MAT"] = sensor_replacement_matrix.flatten()
->>>>>>> a3b0afc1
+    results["PRESHOT"]["N_SENS_PCS"] = np.int32(len(sensors_pcs_should_read))